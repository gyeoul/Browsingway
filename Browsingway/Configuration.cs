﻿using Browsingway.Common;
using Dalamud.Configuration;

namespace Browsingway;

[Serializable]
internal class Configuration : IPluginConfiguration
{
	public FrameTransportMode FrameTransportMode = FrameTransportMode.SharedTexture;
	public List<InlayConfiguration> Inlays = new();
	public int Version { get; set; } = 0;
}

[Serializable]
internal class InlayConfiguration
{
	public bool ClickThrough;
	public int Framerate = 60;
	public Guid Guid;
	public bool Hidden;
	public bool Locked;
	public string Name = null!;
	public float Opacity = 100f;
	public bool TypeThrough;
	public string Url = null!;
	public float Zoom = 100f;
<<<<<<< HEAD
	public bool Disabled;
	public bool Muted;
	public bool ActOptimizations;
=======
	public string CustomCss = "";
>>>>>>> 0db21827
}<|MERGE_RESOLUTION|>--- conflicted
+++ resolved
@@ -24,11 +24,8 @@
 	public bool TypeThrough;
 	public string Url = null!;
 	public float Zoom = 100f;
-<<<<<<< HEAD
 	public bool Disabled;
+	public string CustomCss = "";
 	public bool Muted;
 	public bool ActOptimizations;
-=======
-	public string CustomCss = "";
->>>>>>> 0db21827
 }