--- conflicted
+++ resolved
@@ -104,11 +104,8 @@
 			_settings.InlayZoomed += OnInlayZoomed;
 			_settings.InlayMuted += OnInlayMuted;
 			_settings.TransportChanged += OnTransportChanged;
-<<<<<<< HEAD
 			_actHandler.AvailabilityChanged += OnActAvailabilityChanged;
-=======
 			_settings.InlayUserCssChanged += OnUserCssChanged;
->>>>>>> 0db21827
 		}
 
 		// Hook up the main BW command
