﻿using Browsingway.Common;
using Browsingway.Renderer.RenderHandlers;
using CefSharp;
using CefSharp.OffScreen;
using CefSharp.Structs;
using BrowserSettings = CefSharp.BrowserSettings;
using Cef = CefSharp.Cef;
using RequestContext = CefSharp.RequestContext;
using RequestContextSettings = CefSharp.RequestContextSettings;
using Size = System.Drawing.Size;
using WindowInfo = CefSharp.WindowInfo;

namespace Browsingway.Renderer;

internal class Inlay : IDisposable
{
	private readonly string _id;
	private readonly int _framerate;
	public readonly BaseRenderHandler RenderHandler;
	private ChromiumWebBrowser? _browser;
	private string _url;
	private float _zoom;
<<<<<<< HEAD
	private bool _muted;

	public Inlay(string id, string url, float zoom, bool muted, int framerate, BaseRenderHandler renderHandler)
=======
	private string _customCss;

	public Inlay(string url, float zoom, int framerate, string customCss, BaseRenderHandler renderHandler)
>>>>>>> 0db21827
	{
		_id = id;
		_url = url;
		_zoom = zoom;
		_framerate = framerate;
<<<<<<< HEAD
		_muted = muted;
=======
		_customCss = customCss;
>>>>>>> 0db21827
		RenderHandler = renderHandler;
	}

	public void Dispose()
	{
		RenderHandler.Dispose();

		if (_browser is not null)
		{
			_browser.RenderHandler = null;
			_browser.Dispose();
		}
	}

	public void Initialise()
	{
		var requestContextSettings = new RequestContextSettings { CachePath = Path.Combine(Cef.GetGlobalRequestContext().CachePath, _id), PersistUserPreferences = true, PersistSessionCookies = true };
		var rc = new RequestContext(requestContextSettings);

		_browser = new ChromiumWebBrowser(_url, automaticallyCreateBrowser: false, requestContext: rc);
		_browser.RenderHandler = RenderHandler;
		_browser.MenuHandler = new CefMenuHandler();
		Rect size = RenderHandler.GetViewRect();

		// General _browser config
		WindowInfo windowInfo = new() { Width = size.Width, Height = size.Height };
		windowInfo.SetAsWindowless(IntPtr.Zero);

		// WindowInfo gets ignored sometimes, be super sure:
		_browser.BrowserInitialized += (_, _) =>
		{
			_browser.Size = new Size(size.Width, size.Height);
			Mute(_muted);
		};

		_browser.LoadingStateChanged += (_, args) =>
		{
			if (!args.IsLoading)
			{
				_browser.SetZoomLevel(ScaleZoomLevel(_zoom));
				InjectUserCss(_customCss);
			}
		};

		BrowserSettings browserSettings = new() { WindowlessFrameRate = _framerate };

		// Ready, boot up the _browser
		_browser.CreateBrowser(windowInfo, browserSettings);

		browserSettings.Dispose();
		windowInfo.Dispose();
	}

	public void InjectUserCss(string css)
	{
		_customCss = css; // to reapply correctly on load

		// escape rules
		// ` -> \` to prevent end of string
		// ${ -> \${ to prevent variable injection
		// Using a template string (``) instead of a quoted string ('') to not have to deal with javascript
		// newline weirdness (plus it behaves a bit like a verbatim string)
		css = css.Replace("`", @"\'");
		css = css.Replace("${", @"\${");

		// (()=>{...})() self executable function to prevent scope issues
		_browser.GetMainFrame().ExecuteJavaScriptAsync(
			"(()=>{const style = document.getElementById('user-css') ?? document.createElement('style');"
			+ "style.id = 'user-css'; style.textContent =`" + css + " `;document.head.append(style);})()");
	}

	public void Navigate(string newUrl)
	{
		// If navigating to the same _url, force a clean reload
		if (_browser?.Address == newUrl)
		{
			_browser.Reload(true);
			return;
		}

		// Otherwise load regularly
		_url = newUrl;
		_browser?.Load(newUrl);
	}

	public void Zoom(float zoom)
	{
		_zoom = zoom;
		_browser?.SetZoomLevel(ScaleZoomLevel(zoom));
	}

	public void Mute(bool mute)
	{
		_muted = mute;
		_browser?.GetBrowserHost().SetAudioMuted(mute);
	}

	public void Debug()
	{
		_browser.ShowDevTools();
	}

	public void HandleMouseEvent(MouseEventRequest request)
	{
		// If the _browser isn't ready yet, noop
		if (_browser == null || !_browser.IsBrowserInitialized) { return; }

		var cursor = DpiScaling.ScaleViewPoint(request.X, request.Y);

		// Update the renderer's concept of the mouse cursor
		RenderHandler.SetMousePosition(cursor.X, cursor.Y);

		MouseEvent evt = new(cursor.X, cursor.Y, DecodeInputModifier(request.Modifier));

		IBrowserHost? host = _browser.GetBrowserHost();

		// Ensure the mouse position is up to date
		host.SendMouseMoveEvent(evt, request.Leaving);

		// Fire any relevant click events
		List<MouseButtonType> doubleClicks = DecodeMouseButtons(request.Double);
		DecodeMouseButtons(request.Down)
			.ForEach(button => host.SendMouseClickEvent(evt, button, false, doubleClicks.Contains(button) ? 2 : 1));
		DecodeMouseButtons(request.Up).ForEach(button => host.SendMouseClickEvent(evt, button, true, 1));

		// CEF treats the wheel delta as mode 0, pixels. Bump up the numbers to match typical in-_browser experience.
		int deltaMult = 100;
		host.SendMouseWheelEvent(evt, (int)request.WheelX * deltaMult, (int)request.WheelY * deltaMult);
	}

	public void HandleKeyEvent(KeyEventRequest request)
	{
		_browser.GetBrowserHost().SendKeyEvent(request.Msg, request.WParam, request.LParam);
	}

	public void Resize(Size size)
	{
		// Need to resize renderer first, the _browser will check it (and hence the texture) when _browser.Size is set.
		RenderHandler.Resize(size);
		if (_browser is not null)
		{
			_browser.Size = size;
		}
	}

	private List<MouseButtonType> DecodeMouseButtons(MouseButton buttons)
	{
		List<MouseButtonType> result = new();
		if ((buttons & MouseButton.Primary) == MouseButton.Primary) { result.Add(MouseButtonType.Left); }

		if ((buttons & MouseButton.Secondary) == MouseButton.Secondary) { result.Add(MouseButtonType.Right); }

		if ((buttons & MouseButton.Tertiary) == MouseButton.Tertiary) { result.Add(MouseButtonType.Middle); }

		return result;
	}

	private CefEventFlags DecodeInputModifier(InputModifier modifier)
	{
		CefEventFlags result = CefEventFlags.None;
		if ((modifier & InputModifier.Shift) == InputModifier.Shift) { result |= CefEventFlags.ShiftDown; }

		if ((modifier & InputModifier.Control) == InputModifier.Control) { result |= CefEventFlags.ControlDown; }

		if ((modifier & InputModifier.Alt) == InputModifier.Alt) { result |= CefEventFlags.AltDown; }

		return result;
	}

	private double ScaleZoomLevel(float zoom)
	{
		if (Math.Abs(zoom - 100f) < 0.5f)
		{
			return 0;
		}

		return (5.46149645 * Math.Log(_zoom)) - 25.12;
	}
}<|MERGE_RESOLUTION|>--- conflicted
+++ resolved
@@ -20,25 +20,17 @@
 	private ChromiumWebBrowser? _browser;
 	private string _url;
 	private float _zoom;
-<<<<<<< HEAD
 	private bool _muted;
-
-	public Inlay(string id, string url, float zoom, bool muted, int framerate, BaseRenderHandler renderHandler)
-=======
 	private string _customCss;
 
-	public Inlay(string url, float zoom, int framerate, string customCss, BaseRenderHandler renderHandler)
->>>>>>> 0db21827
+	public Inlay(string id, string url, float zoom, bool muted, int framerate, string customCss, BaseRenderHandler renderHandler)
 	{
 		_id = id;
 		_url = url;
 		_zoom = zoom;
 		_framerate = framerate;
-<<<<<<< HEAD
 		_muted = muted;
-=======
 		_customCss = customCss;
->>>>>>> 0db21827
 		RenderHandler = renderHandler;
 	}
 
